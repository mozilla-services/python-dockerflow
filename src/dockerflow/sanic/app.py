# This Source Code Form is subject to the terms of the Mozilla Public
# License, v. 2.0. If a copy of the MPL was not distributed with this
# file, you can obtain one at http://mozilla.org/MPL/2.0/.

import logging
import time
import uuid
import warnings
from inspect import isawaitable

from sanic import response

from dockerflow import checks

from .. import version
from .checks import check_redis_connected


class Dockerflow(object):
    """
    The Dockerflow Sanic extension. Set it up like this:

    .. code-block:: python
       :caption: ``myproject.py``

       from sanic import Sanic
       from dockerflow.sanic import Dockerflow

       app = Sanic(__name__)
       dockerflow = Dockerflow(app)

    Or if you use the Sanic application factory pattern, in
    an own module set up Dockerflow first:

    .. code-block:: python
       :caption: ``myproject/deployment.py``

       from dockerflow.sanic import Dockerflow

       dockerflow = Dockerflow()

    and then import and initialize it with the Sanic application
    object when you create the application:

    .. code-block:: python
       :caption: ``myproject/app.py``

       def create_app(config_filename):
           app = Sanic(__name__)
           app.config.from_pyfile(config_filename)

           from myproject.deployment import dockerflow
           dockerflow.init_app(app)

           from myproject.views.admin import admin
           from myproject.views.frontend import frontend
           app.register_blueprint(admin)
           app.register_blueprint(frontend)

           return app

    See the parameters for a more detailed list of optional features when
    initializing the extension.

    :param app: The Sanic app that this Dockerflow extension should be
                initialized with.
    :type app: ~sanic.Sanic or None

    :param redis: A SanicRedis instance to be used by the built-in Dockerflow
                  check for the sanic_redis connection.
    :param silenced_checks: Dockerflow check IDs to ignore when running
                            through the list of configured checks.
    :type silenced_checks: list

    :param version_path: The filesystem path where the ``version.json`` can
                         be found. Defaults to ``.``.
    """

    def __init__(
        self,
        app=None,
        redis=None,
        silenced_checks=None,
        version_path=".",
        *args,
        **kwargs,
    ):
        # The Dockerflow specific logger to be used by internals of this
        # extension.
        self.logger = logging.getLogger("dockerflow.sanic")
        self.logger.addHandler(logging.NullHandler())
        self.logger.setLevel(logging.INFO)

        # The request summary logger to be used by this extension
        # without pre-configuration. See docs for how to set it up.
        self.summary_logger = logging.getLogger("request.summary")

        # A list of IDs of custom Dockerflow checks to ignore in case they
        # show up.
        self.silenced_checks = silenced_checks or []

        # The path where to find the version JSON file. Defaults to the
        # parent directory of the app root path.
        self.version_path = version_path
        self._version_callback = version.get_version

        # Initialize the app if given.
        if app:
            self.init_app(app)
        # Initialize the built-in checks.
        if redis is not None:
            checks.register_partial(check_redis_connected, redis)

    def init_app(self, app):
        """
        Add the Dockerflow views and middleware to app.
        """
        for uri, name, handler in (
            ("/__version__", "version", self._version_view),
            ("/__heartbeat__", "heartbeat", self._heartbeat_view),
            ("/__lbheartbeat__", "lbheartbeat", self._lbheartbeat_view),
        ):
            app.add_route(handler, uri, name="dockerflow." + name)
        app.middleware("request")(self._request_middleware)
        app.middleware("response")(self._response_middleware)
        app.exception(Exception)(self._exception_handler)

    def _request_middleware(self, request):
        """
        The request middleware.
        """
        request.ctx.id = str(uuid.uuid4())
        request.ctx.start_timestamp = time.time()

    def _response_middleware(self, request, response):
        """
        The response middleware.
        """
        if not getattr(request.ctx, "logged", False):
            extra = self.summary_extra(request)
            self.summary_logger.info("", extra=extra)

    def _exception_handler(self, request, exception):
        """
        The exception handler.
        """
        extra = self.summary_extra(request)
        extra["errno"] = 500
        self.summary_logger.error(str(exception), extra=extra, exc_info=exception)
        request.ctx.logged = True

    def summary_extra(self, request):
        """
        Build the extra data for the summary logger.
        """
        out = {
            "errno": 0,
            "agent": request.headers.get("User-Agent", ""),
            "lang": request.headers.get("Accept-Language", ""),
            "method": request.method,
            "path": request.path,
            "uid": "",
        }

        # the rid value to the current request ID
        try:
            out["rid"] = request.ctx.id
        except AttributeError:
            pass

        # and the t value to the time it took to render
        try:
            # Duration of request, in milliseconds.
            out["t"] = int(1000 * (time.time() - request.ctx.start_timestamp))
        except AttributeError:
            pass

        return out

    async def _version_view(self, request):
        """
        View that returns the contents of version.json or a 404.
        """
        version_json = self._version_callback(self.version_path)
        if isawaitable(version_json):
            version_json = await version_json
        if version_json is None:
            return response.raw(b"version.json not found", 404)
        else:
            return response.json(version_json)

    async def _lbheartbeat_view(self, request):
        """
        Lets the load balancer know the application is running and available.
        Must return 200 (not 204) for ELB
        http://docs.aws.amazon.com/ElasticLoadBalancing/latest/DeveloperGuide/elb-healthchecks.html
        """
        return response.raw(b"", 200)

<<<<<<< HEAD
=======
    async def _heartbeat_check_detail(self, check):
        result = check()
        if isawaitable(result):
            result = await result
        errors = [e for e in result if e.id not in self.silenced_checks]
        level = max([0] + [e.level for e in errors])
        return level, errors

>>>>>>> a7cad34f
    async def _heartbeat_view(self, request):
        """
        Runs all the registered checks and returns a JSON response with either
        a status code of 200 or 500 depending on the results of the checks.

        Any check that returns a warning or worse (error, critical) will
        return a 500 response.
        """

<<<<<<< HEAD
        check_results = await checks.run_checks_async(
            checks.get_checks().items(),
            silenced_check_ids=self.silenced_checks,
        )
=======
        for name, check in self.checks.items():
            check_level, check_errors = await self._heartbeat_check_detail(check)
            level_text = checks.level_to_text(check_level)
            statuses[name] = level_text
            level = max(level, check_level)
            if check_level > 0:
                for error in check_errors:
                    self.logger.log(error.level, "%s: %s", error.id, error.msg)
                details[name] = {
                    "status": level_text,
                    "level": check_level,
                    "messages": {e.id: e.msg for e in check_errors},
                }
>>>>>>> a7cad34f

        payload = {
            "status": checks.level_to_text(check_results.level),
            "checks": check_results.statuses,
            "details": check_results.details,
        }

        if check_results.level < checks.ERROR:
            status_code = 200
        else:
            status_code = 500

        return response.json(payload, status_code)

    def version_callback(self, func):
        """
        A decorator to optionally register a new Dockerflow version callback
        and use that instead of the default of
        :func:`dockerflow.version.get_version`.

        The callback will be passed the value of the
        ``version_path`` parameter to the Dockerflow extension object,
        which defaults to the parent directory of the Sanic app's root path.

        The callback should return a dictionary with the
        version information as defined in the Dockerflow spec,
        or None if no version information could be loaded.

        E.g.::

            import aiofiles

            app = Sanic(__name__)
            dockerflow = Dockerflow(app)

            @dockerflow.version_callback
            async def my_version(root):
                path = os.path.join(root, 'acme_version.json')
                async with aiofiles.open(path, mode='r') as f:
                    raw = await f.read()
                return json.loads(raw)

        """
        self._version_callback = func

    def init_check(self, check, obj):
        """
        Backwards compatibility method.
        """
        message = "`dockerflow.init_check()` is deprecated, use `checks.register_partial()` instead."
        warnings.warn(message, DeprecationWarning)
        return checks.register_partial(check, obj)

    def check(self, func=None, name=None):
        """
        Backwards compatibility method.
        """
        message = "`dockerflow.check()` is deprecated, use `checks.register()` instead."
        warnings.warn(message, DeprecationWarning)
        return checks.register(func, name)<|MERGE_RESOLUTION|>--- conflicted
+++ resolved
@@ -197,17 +197,6 @@
         """
         return response.raw(b"", 200)
 
-<<<<<<< HEAD
-=======
-    async def _heartbeat_check_detail(self, check):
-        result = check()
-        if isawaitable(result):
-            result = await result
-        errors = [e for e in result if e.id not in self.silenced_checks]
-        level = max([0] + [e.level for e in errors])
-        return level, errors
-
->>>>>>> a7cad34f
     async def _heartbeat_view(self, request):
         """
         Runs all the registered checks and returns a JSON response with either
@@ -217,26 +206,10 @@
         return a 500 response.
         """
 
-<<<<<<< HEAD
         check_results = await checks.run_checks_async(
             checks.get_checks().items(),
             silenced_check_ids=self.silenced_checks,
         )
-=======
-        for name, check in self.checks.items():
-            check_level, check_errors = await self._heartbeat_check_detail(check)
-            level_text = checks.level_to_text(check_level)
-            statuses[name] = level_text
-            level = max(level, check_level)
-            if check_level > 0:
-                for error in check_errors:
-                    self.logger.log(error.level, "%s: %s", error.id, error.msg)
-                details[name] = {
-                    "status": level_text,
-                    "level": check_level,
-                    "messages": {e.id: e.msg for e in check_errors},
-                }
->>>>>>> a7cad34f
 
         payload = {
             "status": checks.level_to_text(check_results.level),
@@ -282,6 +255,17 @@
         """
         self._version_callback = func
 
+    @property
+    def checks(self):
+        """
+        Backwards compatibility alias.
+        """
+        message = (
+            "`dockerflow.checks` is deprecated, use `checks.get_checks()` instead."
+        )
+        warnings.warn(message, DeprecationWarning)
+        return checks.get_checks()
+
     def init_check(self, check, obj):
         """
         Backwards compatibility method.
