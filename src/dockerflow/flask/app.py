# This Source Code Form is subject to the terms of the Mozilla Public
# License, v. 2.0. If a copy of the MPL was not distributed with this
# file, you can obtain one at http://mozilla.org/MPL/2.0/.
import logging
import os
import time
import uuid
import warnings

import flask
from werkzeug.exceptions import InternalServerError

from dockerflow import checks

from .. import version
from .checks import (
    check_database_connected,
    check_migrations_applied,
    check_redis_connected,
)
from .signals import heartbeat_failed, heartbeat_passed

try:
    from flask_login import current_user
except ImportError:  # pragma: nocover
    has_flask_login = False
else:
    has_flask_login = True

try:
    from sqlalchemy.exc import SQLAlchemyError as UserLoadingError
except ImportError:
    # Just in case sqlalchemy isn't even used
    class UserLoadingError(Exception):
        pass


class HeartbeatFailure(InternalServerError):
    pass


class Dockerflow(object):
    """
    The Dockerflow Flask extension. Set it up like this:

    .. code-block:: python
       :caption: ``myproject.py``

       from flask import Flask
       from dockerflow.flask import Dockerflow

       app = Flask(__name__)
       dockerflow = Dockerflow(app)

    Or if you use the Flask application factory pattern, in
    an own module set up Dockerflow first:

    .. code-block:: python
       :caption: ``myproject/deployment.py``

       from dockerflow.flask import Dockerflow

       dockerflow = Dockerflow()

    and then import and initialize it with the Flask application
    object when you create the application:

    .. code-block:: python
       :caption: ``myproject/app.py``

       def create_app(config_filename):
           app = Flask(__name__)
           app.config.from_pyfile(config_filename)

           from myproject.deployment import dockerflow
           dockerflow.init_app(app)

           from myproject.views.admin import admin
           from myproject.views.frontend import frontend
           app.register_blueprint(admin)
           app.register_blueprint(frontend)

            return app

    See the parameters for a more detailed list of optional features when
    initializing the extension.

    :param app: The Flask app that this Dockerflow extension should be
                initialized with.
    :type app: ~flask.Flask or None

    :param db: A Flask-SQLAlchemy extension instance to be used by the
               built-in Dockerflow check for the database connection.
    :param redis: A Redis connection to be used by the built-in Dockerflow
                  check for the Redis connection.
    :param migrate: A Flask-Migrate extension instance to be used by the
                    built-in Dockerflow check for Alembic migrations.
    :param silenced_checks: Dockerflow check IDs to ignore when running
                            through the list of configured checks.
    :type silenced_checks: list

    :param version_path: The filesystem path where the ``version.json`` can
                         be found. Defaults to the parent directory of the
                         Flask app's root path.
    """

    def __init__(
        self,
        app=None,
        db=None,
        redis=None,
        migrate=None,
        silenced_checks=None,
        version_path=None,
        *args,
        **kwargs,
    ):
        # The Flask blueprint to add the Dockerflow signal callbacks and views
        self._blueprint = flask.Blueprint("dockerflow", "dockerflow.flask.app")

        # The Dockerflow specific logger to be used by internals of this
        # extension.
        self.logger = logging.getLogger("dockerflow.flask")
        self.logger.addHandler(logging.NullHandler())
        self.logger.setLevel(logging.INFO)

        # The request summary logger to be used by this extension
        # without pre-configuration. See docs for how to set it up.
        self.summary_logger = logging.getLogger("request.summary")

        # A list of IDs of custom Dockerflow checks to ignore in case they
        # show up.
        self.silenced_checks = silenced_checks or []

        # The path where to find the version JSON file. Defaults to the
        # parent directory of the app root path.
        self.version_path = version_path
        self._version_callback = version.get_version

        # Initialize the app if given.
        if app:
            self.init_app(app)
        # Initialize the built-in checks.
        if db:
            checks.register_partial(check_database_connected, db)
        if redis:
            checks.register_partial(check_redis_connected, redis)
        if migrate:
            checks.register_partial(check_migrations_applied, migrate)

    def init_app(self, app):
        """
        Initializes the extension with the given app, registers the
        built-in views with an own blueprint and hooks up our signal
        callbacks.
        """
        # If no version path was provided in the init of the Dockerflow
        # class we'll use the parent directory of the app root path.
        if self.version_path is None:
            self.version_path = os.path.dirname(app.root_path)

        for view in (
            ("/__version__", "version", self._version_view),
            ("/__heartbeat__", "heartbeat", self._heartbeat_view),
            ("/__lbheartbeat__", "lbheartbeat", self._lbheartbeat_view),
        ):
            self._blueprint.add_url_rule(*view)
        self._blueprint.before_app_request(self._before_request)
        self._blueprint.after_app_request(self._after_request)
        self._blueprint.app_errorhandler(HeartbeatFailure)(
            self._heartbeat_exception_handler
        )
        app.register_blueprint(self._blueprint)
        flask.got_request_exception.connect(self._got_request_exception, sender=app)

        if not hasattr(app, "extensions"):  # pragma: nocover
            app.extensions = {}
        app.extensions["dockerflow"] = self

    def _heartbeat_exception_handler(self, error):
        """
        An exception handler to act as a middleman to return
        a heartbeat view response with a 500 error code.
        """
        return error.get_response()

    def _before_request(self):
        """
        The before_request callback.
        """
        flask.g._request_id = str(uuid.uuid4())
        if not hasattr(flask.g, "request_id"):
            flask.g.request_id = flask.g._request_id
        flask.g._start_timestamp = time.time()

    def _after_request(self, response):
        """
        The signal handler for the request_finished signal.
        """
        if not getattr(flask.g, "_has_exception", False):
            extra = self.summary_extra()
            self.summary_logger.info("", extra=extra)
        return response

    def _got_request_exception(self, sender, exception, **extra):
        """
        The signal handler for the got_request_exception signal.
        """
        extra = self.summary_extra()
        extra["errno"] = 500
        self.summary_logger.error(str(exception), extra=extra)
        flask.g._has_exception = True

    def user_id(self):
        """
        Return the ID of the current request's user
        """
        # This needs flask-login to be installed
        if not has_flask_login:
            return

        # and the actual login manager installed
        if not hasattr(flask.current_app, "login_manager"):
            return

        # fail if no current_user was attached to the request context
        try:
            is_authenticated = current_user.is_authenticated
        except AttributeError:
            return

        # because is_authenticated could be a callable, call it
        if callable(is_authenticated):
            is_authenticated = is_authenticated()

        # and fail if the user isn't authenticated
        if not is_authenticated:
            return

        # finally return the user id
        try:
            return current_user.get_id()
        except UserLoadingError:
            # but don't fail if for some reason getting the user id
            # created an exception to not accidently make exception
            # handling worse. If sqlalchemy is used that catches
            # all SQLAlchemyError exceptions.
            pass

    def summary_extra(self):
        """
        Build the extra data for the summary logger.
        """
        out = {
            "errno": 0,
            "agent": flask.request.headers.get("User-Agent", ""),
            "lang": flask.request.headers.get("Accept-Language", ""),
            "method": flask.request.method,
            "path": flask.request.path,
        }

        # set the uid value to the current user ID
        user_id = self.user_id()
        if user_id is None:
            user_id = ""
        out["uid"] = user_id

        # the rid value to the current request ID
        request_id = flask.g.get("_request_id", None)
        if request_id is not None:
            out["rid"] = request_id

        # and the t value to the time it took to render
        start_timestamp = flask.g.get("_start_timestamp", None)
        if start_timestamp is not None:
            # Duration of request, in milliseconds.
            out["t"] = int(1000 * (time.time() - start_timestamp))

        return out

    def _version_view(self):
        """
        View that returns the contents of version.json or a 404.
        """
        version_json = self._version_callback(self.version_path)
        if version_json is None:
            return "version.json not found", 404
        else:
            return flask.jsonify(version_json)

    def _lbheartbeat_view(self):
        """
        Lets the load balancer know the application is running and available.
        Must return 200 (not 204) for ELB
        http://docs.aws.amazon.com/ElasticLoadBalancing/latest/DeveloperGuide/elb-healthchecks.html
        """
        return "", 200

<<<<<<< HEAD
=======
    def _heartbeat_check_detail(self, check):
        errors = list(filter(lambda e: e.id not in self.silenced_checks, check()))
        level = max([0] + [e.level for e in errors])
        return level, errors

>>>>>>> a7cad34f
    def _heartbeat_view(self):
        """
        Runs all the registered checks and returns a JSON response with either
        a status code of 200 or 500 depending on the results of the checks.

        Any check that returns a warning or worse (error, critical) will
        return a 500 response.
        """

<<<<<<< HEAD
        check_results = checks.run_checks(
            checks.get_checks().items(),
            silenced_check_ids=self.silenced_checks,
        )
=======
        for name, check in self.checks.items():
            check_level, check_errors = self._heartbeat_check_detail(check)
            level_text = checks.level_to_text(check_level)
            statuses[name] = level_text
            level = max(level, check_level)
            if check_level > 0:
                for error in check_errors:
                    self.logger.log(error.level, "%s: %s", error.id, error.msg)
                details[name] = {
                    "status": level_text,
                    "level": level,
                    "messages": {e.id: e.msg for e in check_errors},
                }
>>>>>>> a7cad34f

        payload = {
            "status": checks.level_to_text(check_results.level),
            "checks": check_results.statuses,
            "details": check_results.details,
        }

        def render(status_code):
            return flask.make_response(flask.jsonify(payload), status_code)

        if check_results.level < checks.ERROR:
            status_code = 200
            heartbeat_passed.send(self, level=check_results.level)
            return render(status_code)
        else:
            status_code = 500
            heartbeat_failed.send(self, level=check_results.level)
            raise HeartbeatFailure(response=render(status_code))

    def version_callback(self, func):
        """
        A decorator to optionally register a new Dockerflow version callback
        and use that instead of the default of
        :func:`dockerflow.version.get_version`.

        The callback will be passed the value of the
        ``version_path`` parameter to the Dockerflow extension object,
        which defaults to the parent directory of the Flask app's root path.

        The callback should return a dictionary with the
        version information as defined in the Dockerflow spec,
        or None if no version information could be loaded.

        E.g.::

            app = Flask(__name__)
            dockerflow = Dockerflow(app)

            @dockerflow.version_callback
            def my_version(root):
                return json.loads(os.path.join(root, 'acme_version.json'))

        """
        self._version_callback = func

    def init_check(self, check, obj):
        """
        Backwards compatibility method.
        """
        message = "`dockerflow.init_check()` is deprecated, use `checks.register_partial()` instead."
        warnings.warn(message, DeprecationWarning)
        return checks.register_partial(check, obj)

    def check(self, func=None, name=None):
        """
        Backwards compatibility method.
        """
        message = (
            "`dockerflow.check()` is deprecated, use `checks.register()` instead."
        )
        warnings.warn(message, DeprecationWarning)
        return checks.register(func, name)<|MERGE_RESOLUTION|>--- conflicted
+++ resolved
@@ -296,14 +296,6 @@
         """
         return "", 200
 
-<<<<<<< HEAD
-=======
-    def _heartbeat_check_detail(self, check):
-        errors = list(filter(lambda e: e.id not in self.silenced_checks, check()))
-        level = max([0] + [e.level for e in errors])
-        return level, errors
-
->>>>>>> a7cad34f
     def _heartbeat_view(self):
         """
         Runs all the registered checks and returns a JSON response with either
@@ -313,26 +305,10 @@
         return a 500 response.
         """
 
-<<<<<<< HEAD
         check_results = checks.run_checks(
             checks.get_checks().items(),
             silenced_check_ids=self.silenced_checks,
         )
-=======
-        for name, check in self.checks.items():
-            check_level, check_errors = self._heartbeat_check_detail(check)
-            level_text = checks.level_to_text(check_level)
-            statuses[name] = level_text
-            level = max(level, check_level)
-            if check_level > 0:
-                for error in check_errors:
-                    self.logger.log(error.level, "%s: %s", error.id, error.msg)
-                details[name] = {
-                    "status": level_text,
-                    "level": level,
-                    "messages": {e.id: e.msg for e in check_errors},
-                }
->>>>>>> a7cad34f
 
         payload = {
             "status": checks.level_to_text(check_results.level),
@@ -378,6 +354,17 @@
         """
         self._version_callback = func
 
+    @property
+    def checks(self):
+        """
+        Backwards compatibility alias.
+        """
+        message = (
+            "`dockerflow.checks` is deprecated, use `checks.get_checks()` instead."
+        )
+        warnings.warn(message, DeprecationWarning)
+        return checks.get_checks()
+
     def init_check(self, check, obj):
         """
         Backwards compatibility method.
@@ -390,8 +377,6 @@
         """
         Backwards compatibility method.
         """
-        message = (
-            "`dockerflow.check()` is deprecated, use `checks.register()` instead."
-        )
+        message = "`dockerflow.check()` is deprecated, use `checks.register()` instead."
         warnings.warn(message, DeprecationWarning)
         return checks.register(func, name)