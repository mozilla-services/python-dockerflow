--- conflicted
+++ resolved
@@ -158,7 +158,6 @@
     assert "warning-check-two" in details
 
 
-<<<<<<< HEAD
 def test_heartbeat_silenced_checks(app, test_client):
     app = Dockerflow(app, silenced_checks=["tests.checks.E001"])
 
@@ -177,25 +176,23 @@
     details = payload["details"]
     assert "error_check" not in details
     assert "warning_check" in details
-=======
+
+
 def test_heartbeat_logging(dockerflow, test_client, caplog):
-    dockerflow.checks.clear()
-
-    @dockerflow.check
-    def error_check():
-        return [checks.Error("some error", id="tests.checks.E001")]
-
-    @dockerflow.check()
+    @checks.register
+    def error_check():
+        return [checks.Error("some error", id="tests.checks.E001")]
+
+    @checks.register()
     def warning_check():
         return [checks.Warning("some warning", id="tests.checks.W001")]
 
-    with caplog.at_level(logging.INFO, logger="dockerflow.sanic"):
+    with caplog.at_level(logging.INFO, logger="dockerflow.checks.registry"):
         _, response = test_client.get("/__heartbeat__")
 
     logged = [(record.levelname, record.message) for record in caplog.records]
     assert ("ERROR", "tests.checks.E001: some error") in logged
     assert ("WARNING", "tests.checks.W001: some warning") in logged
->>>>>>> a7cad34f
 
 
 def test_redis_check(dockerflow_redis, mocker, test_client):
@@ -279,6 +276,8 @@
 
 
 def test_heartbeat_checks_legacy(dockerflow, test_client):
+    dockerflow.checks.clear()
+
     @dockerflow.check
     def error_check():
         return [checks.Error("some error", id="tests.checks.E001")]
