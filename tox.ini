--- conflicted
+++ resolved
@@ -8,13 +8,8 @@
     py{38,39,310,311}-dj{40,41,42}
     py{310,311,312}-dj{50}
     py{38,39,310,311,312}-fa100
-<<<<<<< HEAD
-    py{38,39,310,311}-fl{20,21,22}
+    py{38,39,310,311}-fl{20,21,22,23,30}
     py{38,39,310,311}-s{21,22,23}
-=======
-    py{38,39,310,311}-fl{20,21,22,23,30}
-    py{38,39,310,311}-s{21,22}
->>>>>>> 559aa017
 
 [testenv]
 usedevelop = true
@@ -26,13 +21,8 @@
     -rtests/requirements/default.txt
     dj{32,40,41,42,50}: -rtests/requirements/django.txt
     fa100: -rtests/requirements/fastapi.txt
-<<<<<<< HEAD
-    fl{20,21,22}: -rtests/requirements/flask.txt
+    fl{20,21,22,23,30}: -rtests/requirements/flask.txt
     s{21,22,23}: -rtests/requirements/sanic.txt
-=======
-    fl{20,21,22,23,30}: -rtests/requirements/flask.txt
-    s{21,22}: -rtests/requirements/sanic.txt
->>>>>>> 559aa017
     dj32: -ctests/constraints/django-3.2.txt
     dj40: -ctests/constraints/django-4.0.txt
     dj41: -ctests/constraints/django-4.1.txt
@@ -51,13 +41,8 @@
     python --version
     dj{32,40,41,42,50}: pytest --no-migrations -o DJANGO_SETTINGS_MODULE=tests.django.settings -o django_find_project=false {posargs:tests/core/ tests/django}
     fa{100}: pytest {posargs: tests/core/ tests/fastapi/}
-<<<<<<< HEAD
-    fl{20,21,22}: pytest {posargs:tests/core/ tests/flask/}
+    fl{20,21,22,23,30}: pytest {posargs:tests/core/ tests/flask/}
     s{21,22,23}: pytest {posargs:tests/core/ tests/sanic/}
-=======
-    fl{20,21,22,23,30}: pytest {posargs:tests/core/ tests/flask/}
-    s{21,22}: pytest {posargs:tests/core/ tests/sanic/}
->>>>>>> 559aa017
 
 [testenv:py311-docs]
 basepython = python3.11
