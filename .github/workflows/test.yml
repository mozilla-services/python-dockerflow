--- conflicted
+++ resolved
@@ -15,11 +15,7 @@
     strategy:
       fail-fast: false
       matrix:
-<<<<<<< HEAD
-        python-version: ['3.7', '3.8', '3.9', '3.10', '3.11', '3.12']
-=======
-        python-version: ['3.8', '3.9', '3.10', '3.11']
->>>>>>> 2c729ff0
+        python-version: ['3.8', '3.9', '3.10', '3.11', '3.12']
 
     # Service containers to run with `container-job`
     services:
